--- conflicted
+++ resolved
@@ -15,19 +15,8 @@
 use tracing::{info, warn};
 
 fn find_key(chain_config: &ChainConfig) -> Option<String> {
-<<<<<<< HEAD
-    let keyring = KeyRing::new(
-        Test,
-        &chain_config.cosmos().account_prefix,
-        &chain_config.id(),
-    )
-    .ok()?;
-    let keys = keyring.keys().ok()?;
-    keys.first().map(|(name, _)| name.to_string())
-=======
     let keys = list_keys(chain_config).ok()?;
     keys.into_iter().next().map(|(name, _)| name)
->>>>>>> 061f14f1
 }
 
 /// The data structure that represents the arguments when invoking the `config auto` CLI command.
