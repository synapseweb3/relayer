use core::str::FromStr;
use std::{
    fs,
    path::{Path, PathBuf},
};

use abscissa_core::clap::Parser;
use abscissa_core::{Command, Runnable};

use eyre::eyre;
use hdpath::StandardHDPath;
use ibc_relayer::{
    chain::ChainType,
    config::{ChainConfig, Config},
    keyring::{
        AnySigningKeyPair, KeyRing, Secp256k1KeyPair, SigningKeyPair, SigningKeyPairSized, Store,
    },
};
use ibc_relayer_types::core::ics24_host::identifier::ChainId;
use tracing::warn;

use crate::application::app_config;
use crate::conclude::Output;

/// The data structure that represents the arguments when invoking the `keys add` CLI command.
///
/// The command has one argument and two exclusive flags:
///
/// The command to add a key from a file:
///
/// `keys add [OPTIONS] --chain <CHAIN_ID> --key-file <KEY_FILE>`
///
/// The command to restore a key from a file containing mnemonic:
///
/// `keys add [OPTIONS] --chain <CHAIN_ID> --mnemonic-file <MNEMONIC_FILE>`
///
/// The key-file and mnemonic-file flags can't be given at the same time, this will cause a terminating error.
/// If successful the key will be created or restored, depending on which flag was given.
#[derive(Clone, Command, Debug, Parser, PartialEq, Eq)]
#[clap(
    override_usage = "hermes keys add [OPTIONS] --chain <CHAIN_ID> --key-file <KEY_FILE>

    hermes keys add [OPTIONS] --chain <CHAIN_ID> --mnemonic-file <MNEMONIC_FILE>"
)]
pub struct KeysAddCmd {
    #[clap(
        long = "chain",
        required = true,
        help_heading = "FLAGS",
        help = "Identifier of the chain"
    )]
    chain_id: ChainId,

    #[clap(
        long = "key-file",
        required = true,
        value_name = "KEY_FILE",
        help_heading = "FLAGS",
        help = "Path to the key file",
        group = "add-restore"
    )]
    key_file: Option<PathBuf>,

    #[clap(
        long = "mnemonic-file",
        required = true,
        value_name = "MNEMONIC_FILE",
        help_heading = "FLAGS",
        help = "Path to file containing mnemonic to restore the key from",
        group = "add-restore"
    )]
    mnemonic_file: Option<PathBuf>,

    #[clap(
        long = "key-name",
        value_name = "KEY_NAME",
        help = "Name of the key (defaults to the `key_name` defined in the config)"
    )]
    key_name: Option<String>,

    #[clap(
        long = "hd-path",
        value_name = "HD_PATH",
        help = "Derivation path for this key",
        default_value = "m/44'/118'/0'/0/0"
    )]
    hd_path: String,

    #[clap(
        long = "overwrite",
        help = "Overwrite the key if there is already one with the same key name"
    )]
    overwrite: bool,
}

impl KeysAddCmd {
    fn options(&self, config: &Config) -> eyre::Result<KeysAddOptions> {
        let chain_config = config
            .find_chain(&self.chain_id)
            .ok_or_else(|| eyre!("chain '{}' not found in configuration file", self.chain_id))?;

        let name = self
            .key_name
            .clone()
            .unwrap_or_else(|| chain_config.key_name().to_string());

        let hd_path = StandardHDPath::from_str(&self.hd_path)
            .map_err(|_| eyre!("invalid derivation path: {}", self.hd_path))?;

        Ok(KeysAddOptions {
            config: chain_config.clone(),
            name,
            hd_path,
        })
    }
}

#[derive(Clone, Debug)]
pub struct KeysAddOptions {
    pub name: String,
    pub config: ChainConfig,
    pub hd_path: StandardHDPath,
}

impl Runnable for KeysAddCmd {
    fn run(&self) {
        let config = app_config();

        let opts = match self.options(&config) {
            Err(err) => Output::error(err).exit(),
            Ok(result) => result,
        };

        // Check if --key-file or --mnemonic-file was given as input.
        match (self.key_file.clone(), self.mnemonic_file.clone()) {
            (Some(key_file), _) => {
                let key = add_key(
                    &opts.config,
                    &opts.name,
                    &key_file,
                    &opts.hd_path,
                    self.overwrite,
                );
                match key {
                    Ok(key) => Output::success_msg(format!(
                        "Added key '{}' ({}) on chain {}",
                        opts.name,
<<<<<<< HEAD
                        key.account,
                        opts.config.id()
=======
                        key.account(),
                        opts.config.id
>>>>>>> 061f14f1
                    ))
                    .exit(),
                    Err(e) => Output::error(format!(
                        "An error occurred adding the key on chain {} from file {:?}: {}",
                        self.chain_id, key_file, e
                    ))
                    .exit(),
                }
            }
            (_, Some(mnemonic_file)) => {
                let key = restore_key(
                    &mnemonic_file,
                    &opts.name,
                    &opts.hd_path,
                    &opts.config,
                    self.overwrite,
                );

                match key {
                    Ok(key) => Output::success_msg(format!(
                        "Restored key '{}' ({}) on chain {}",
                        opts.name,
<<<<<<< HEAD
                        key.account,
                        opts.config.id()
=======
                        key.account(),
                        opts.config.id
>>>>>>> 061f14f1
                    ))
                    .exit(),
                    Err(e) => Output::error(format!(
                        "An error occurred restoring the key on chain {} from file {:?}: {}",
                        self.chain_id, mnemonic_file, e
                    ))
                    .exit(),
                }
            }
            // This case should never trigger.
            // The 'required' parameter for the flags will trigger an error if both flags have not been given.
            // And the 'group' parameter for the flags will trigger an error if both flags are given.
            _ => Output::error(
                "--mnemonic-file and --key-file can't both be set or both None".to_string(),
            )
            .exit(),
        }
    }
}

pub fn add_key(
    config: &ChainConfig,
    key_name: &str,
    file: &Path,
    hd_path: &StandardHDPath,
    overwrite: bool,
<<<<<<< HEAD
) -> eyre::Result<KeyEntry> {
    let mut keyring = KeyRing::new(Store::Test, &config.cosmos().account_prefix, &config.id())?;
=======
) -> eyre::Result<AnySigningKeyPair> {
    let key_pair = match config.r#type {
        ChainType::CosmosSdk => {
            let mut keyring =
                KeyRing::new_secp256k1(Store::Test, &config.account_prefix, &config.id)?;
>>>>>>> 061f14f1

            check_key_exists(&keyring, key_name, overwrite);

            let key_contents =
                fs::read_to_string(file).map_err(|_| eyre!("error reading the key file"))?;
            let key_pair = Secp256k1KeyPair::from_seed_file(&key_contents, hd_path)?;

            keyring.add_key(key_name, key_pair.clone())?;
            key_pair.into()
        }
    };

    Ok(key_pair)
}

pub fn restore_key(
    mnemonic: &Path,
    key_name: &str,
    hdpath: &StandardHDPath,
    config: &ChainConfig,
    overwrite: bool,
) -> eyre::Result<AnySigningKeyPair> {
    let mnemonic_content =
        fs::read_to_string(mnemonic).map_err(|_| eyre!("error reading the mnemonic file"))?;

<<<<<<< HEAD
    let mut keyring = KeyRing::new(Store::Test, &config.cosmos().account_prefix, &config.id())?;
=======
    let key_pair = match config.r#type {
        ChainType::CosmosSdk => {
            let mut keyring =
                KeyRing::new_secp256k1(Store::Test, &config.account_prefix, &config.id)?;
>>>>>>> 061f14f1

            check_key_exists(&keyring, key_name, overwrite);

<<<<<<< HEAD
    let key_entry =
        keyring.key_from_mnemonic(&mnemonic_content, hdpath, &config.cosmos().address_type)?;
=======
            let key_pair = Secp256k1KeyPair::from_mnemonic(
                &mnemonic_content,
                hdpath,
                &config.address_type,
                keyring.account_prefix(),
            )?;

            keyring.add_key(key_name, key_pair.clone())?;
            key_pair.into()
        }
    };
>>>>>>> 061f14f1

    Ok(key_pair)
}

/// Check if the key with the given key name already exists.
/// If it already exists and overwrite is false, abort the command with an error.
/// If overwrite is true, output a warning message informing the key will be overwritten.
fn check_key_exists<S: SigningKeyPairSized>(keyring: &KeyRing<S>, key_name: &str, overwrite: bool) {
    if keyring.get_key(key_name).is_ok() {
        if overwrite {
            warn!("key {} will be overwritten", key_name);
        } else {
            Output::error(format!("A key with name '{}' already exists", key_name)).exit();
        }
    }
}

#[cfg(test)]
mod tests {

    use super::KeysAddCmd;
    use std::path::PathBuf;

    use abscissa_core::clap::Parser;
    use ibc_relayer_types::core::ics24_host::identifier::ChainId;

    #[test]
    fn test_keys_add_key_file() {
        assert_eq!(
            KeysAddCmd {
                chain_id: ChainId::from_string("chain_id"),
                key_file: Some(PathBuf::from("key_file")),
                mnemonic_file: None,
                key_name: None,
                hd_path: "m/44'/118'/0'/0/0".to_string(),
                overwrite: false,
            },
            KeysAddCmd::parse_from(["test", "--chain", "chain_id", "--key-file", "key_file"])
        )
    }

    #[test]
    fn test_keys_add_mnemonic_file() {
        assert_eq!(
            KeysAddCmd {
                chain_id: ChainId::from_string("chain_id"),
                key_file: None,
                mnemonic_file: Some(PathBuf::from("mnemonic_file")),
                key_name: None,
                hd_path: "m/44'/118'/0'/0/0".to_string(),
                overwrite: false
            },
            KeysAddCmd::parse_from([
                "test",
                "--chain",
                "chain_id",
                "--mnemonic-file",
                "mnemonic_file"
            ])
        )
    }

    #[test]
    fn test_keys_add_key_file_overwrite() {
        assert_eq!(
            KeysAddCmd {
                chain_id: ChainId::from_string("chain_id"),
                key_file: Some(PathBuf::from("key_file")),
                mnemonic_file: None,
                key_name: None,
                hd_path: "m/44'/118'/0'/0/0".to_string(),
                overwrite: true,
            },
            KeysAddCmd::parse_from([
                "test",
                "--chain",
                "chain_id",
                "--key-file",
                "key_file",
                "--overwrite"
            ])
        )
    }

    #[test]
    fn test_keys_add_mnemonic_file_overwrite() {
        assert_eq!(
            KeysAddCmd {
                chain_id: ChainId::from_string("chain_id"),
                key_file: None,
                mnemonic_file: Some(PathBuf::from("mnemonic_file")),
                key_name: None,
                hd_path: "m/44'/118'/0'/0/0".to_string(),
                overwrite: true,
            },
            KeysAddCmd::parse_from([
                "test",
                "--chain",
                "chain_id",
                "--mnemonic-file",
                "mnemonic_file",
                "--overwrite"
            ])
        )
    }

    #[test]
    fn test_keys_add_no_file_nor_mnemonic() {
        assert!(KeysAddCmd::try_parse_from(["test", "--chain", "chain_id"]).is_err());
    }

    #[test]
    fn test_keys_add_key_and_mnemonic() {
        assert!(KeysAddCmd::try_parse_from([
            "test",
            "--chain",
            "chain_id",
            "--key-file",
            "key_file",
            "--mnemonic-file",
            "mnemonic_file"
        ])
        .is_err());
    }

    #[test]
    fn test_keys_add_no_chain() {
        assert!(KeysAddCmd::try_parse_from(["test", "--key-file", "key_file"]).is_err());
    }
}<|MERGE_RESOLUTION|>--- conflicted
+++ resolved
@@ -145,13 +145,8 @@
                     Ok(key) => Output::success_msg(format!(
                         "Added key '{}' ({}) on chain {}",
                         opts.name,
-<<<<<<< HEAD
-                        key.account,
+                        key.account(),
                         opts.config.id()
-=======
-                        key.account(),
-                        opts.config.id
->>>>>>> 061f14f1
                     ))
                     .exit(),
                     Err(e) => Output::error(format!(
@@ -174,13 +169,8 @@
                     Ok(key) => Output::success_msg(format!(
                         "Restored key '{}' ({}) on chain {}",
                         opts.name,
-<<<<<<< HEAD
-                        key.account,
-                        opts.config.id()
-=======
                         key.account(),
-                        opts.config.id
->>>>>>> 061f14f1
+                        opts.config.id(),
                     ))
                     .exit(),
                     Err(e) => Output::error(format!(
@@ -207,16 +197,11 @@
     file: &Path,
     hd_path: &StandardHDPath,
     overwrite: bool,
-<<<<<<< HEAD
-) -> eyre::Result<KeyEntry> {
-    let mut keyring = KeyRing::new(Store::Test, &config.cosmos().account_prefix, &config.id())?;
-=======
 ) -> eyre::Result<AnySigningKeyPair> {
-    let key_pair = match config.r#type {
+    let key_pair = match config.r#type() {
         ChainType::CosmosSdk => {
             let mut keyring =
-                KeyRing::new_secp256k1(Store::Test, &config.account_prefix, &config.id)?;
->>>>>>> 061f14f1
+                KeyRing::new_secp256k1(Store::Test, &config.cosmos().account_prefix, &config.id())?;
 
             check_key_exists(&keyring, key_name, overwrite);
 
@@ -227,6 +212,9 @@
             keyring.add_key(key_name, key_pair.clone())?;
             key_pair.into()
         }
+        ChainType::Eth => todo!(),
+        ChainType::Axon => todo!(),
+        ChainType::Ckb => todo!(),
     };
 
     Ok(key_pair)
@@ -242,33 +230,27 @@
     let mnemonic_content =
         fs::read_to_string(mnemonic).map_err(|_| eyre!("error reading the mnemonic file"))?;
 
-<<<<<<< HEAD
-    let mut keyring = KeyRing::new(Store::Test, &config.cosmos().account_prefix, &config.id())?;
-=======
-    let key_pair = match config.r#type {
+    let key_pair = match config.r#type() {
         ChainType::CosmosSdk => {
             let mut keyring =
-                KeyRing::new_secp256k1(Store::Test, &config.account_prefix, &config.id)?;
->>>>>>> 061f14f1
+                KeyRing::new_secp256k1(Store::Test, &config.cosmos().account_prefix, &config.id())?;
 
             check_key_exists(&keyring, key_name, overwrite);
 
-<<<<<<< HEAD
-    let key_entry =
-        keyring.key_from_mnemonic(&mnemonic_content, hdpath, &config.cosmos().address_type)?;
-=======
             let key_pair = Secp256k1KeyPair::from_mnemonic(
                 &mnemonic_content,
                 hdpath,
-                &config.address_type,
+                &config.cosmos().address_type,
                 keyring.account_prefix(),
             )?;
 
             keyring.add_key(key_name, key_pair.clone())?;
             key_pair.into()
         }
+        ChainType::Eth => todo!(),
+        ChainType::Axon => todo!(),
+        ChainType::Ckb => todo!(),
     };
->>>>>>> 061f14f1
 
     Ok(key_pair)
 }
