use alloc::sync::Arc;
use bytes::{Buf, Bytes};
use core::{
    convert::{TryFrom, TryInto},
    future::Future,
    str::FromStr,
    time::Duration,
};
use num_bigint::BigInt;
use std::{cmp::Ordering, thread};

use tokio::runtime::Runtime as TokioRuntime;
use tonic::{codegen::http::Uri, metadata::AsciiMetadataValue};
use tracing::{error, instrument, trace, warn};

use ibc_proto::cosmos::base::node::v1beta1::ConfigResponse;
use ibc_proto::cosmos::staking::v1beta1::Params as StakingParams;
use ibc_proto::protobuf::Protobuf;
use ibc_relayer_types::clients::ics07_tendermint::client_state::{
    AllowUpdate, ClientState as TmClientState,
};
use ibc_relayer_types::clients::ics07_tendermint::consensus_state::ConsensusState as TMConsensusState;
use ibc_relayer_types::clients::ics07_tendermint::header::Header as TmHeader;
use ibc_relayer_types::core::ics02_client::client_type::ClientType;
use ibc_relayer_types::core::ics02_client::error::Error as ClientError;
use ibc_relayer_types::core::ics02_client::events::UpdateClient;
use ibc_relayer_types::core::ics03_connection::connection::{
    ConnectionEnd, IdentifiedConnectionEnd,
};
use ibc_relayer_types::core::ics04_channel::channel::{ChannelEnd, IdentifiedChannelEnd};
use ibc_relayer_types::core::ics04_channel::packet::Sequence;
use ibc_relayer_types::core::ics23_commitment::commitment::CommitmentPrefix;
use ibc_relayer_types::core::ics23_commitment::merkle::MerkleProof;
use ibc_relayer_types::core::ics24_host::identifier::{
    ChainId, ChannelId, ClientId, ConnectionId, PortId,
};
use ibc_relayer_types::core::ics24_host::path::{
    AcksPath, ChannelEndsPath, ClientConsensusStatePath, ClientStatePath, CommitmentsPath,
    ConnectionsPath, ReceiptsPath, SeqRecvsPath,
};
use ibc_relayer_types::core::ics24_host::{
    ClientUpgradePath, Path, IBC_QUERY_PATH, SDK_UPGRADE_QUERY_PATH,
};
use ibc_relayer_types::signer::Signer;
use ibc_relayer_types::Height as ICSHeight;

use tendermint::block::Height as TmHeight;
use tendermint::node::info::TxIndexStatus;
use tendermint_light_client_verifier::types::LightBlock as TmLightBlock;
use tendermint_rpc::endpoint::broadcast::tx_sync::Response;
use tendermint_rpc::endpoint::status;
use tendermint_rpc::{Client, HttpClient, Order};

use crate::account::Balance;
use crate::chain::client::ClientSettings;
use crate::chain::cosmos::batch::{
    send_batched_messages_and_wait_check_tx, send_batched_messages_and_wait_commit,
    sequential_send_batched_messages_and_wait_commit,
};
use crate::chain::cosmos::encode::key_pair_to_signer;
use crate::chain::cosmos::fee::maybe_register_counterparty_payee;
use crate::chain::cosmos::gas::{calculate_fee, mul_ceil};
use crate::chain::cosmos::query::account::get_or_fetch_account;
use crate::chain::cosmos::query::balance::{query_all_balances, query_balance};
use crate::chain::cosmos::query::denom_trace::query_denom_trace;
use crate::chain::cosmos::query::status::query_status;
use crate::chain::cosmos::query::tx::{
    filter_matching_event, query_packets_from_block, query_packets_from_txs, query_txs,
};
use crate::chain::cosmos::query::{abci_query, fetch_version_specs, packet_query, QueryResponse};
use crate::chain::cosmos::types::account::Account;
use crate::chain::cosmos::types::config::TxConfig;
use crate::chain::cosmos::types::gas::{
    default_gas_from_config, gas_multiplier_from_config, max_gas_from_config,
};
use crate::chain::endpoint::{ChainEndpoint, ChainStatus, HealthCheck};
use crate::chain::handle::Subscription;
use crate::chain::requests::*;
use crate::chain::tracking::TrackedMsgs;
use crate::client_state::{AnyClientState, IdentifiedAnyClientState};
<<<<<<< HEAD
use crate::config::cosmos::CosmosChainConfig;
=======
>>>>>>> 061f14f1
use crate::config::{parse_gas_prices, ChainConfig, GasPrice};
use crate::consensus_state::{AnyConsensusState, AnyConsensusStateWithHeight};
use crate::denom::DenomTrace;
use crate::error::Error;
use crate::event::monitor::{EventMonitor, TxMonitorCmd};
use crate::event::IbcEventWithHeight;
use crate::keyring::{KeyRing, Secp256k1KeyPair, SigningKeyPair};
use crate::light_client::tendermint::LightClient as TmLightClient;
use crate::light_client::{LightClient, Verified};
use crate::misbehaviour::MisbehaviourEvidence;
use crate::util::pretty::{
    PrettyConsensusStateWithHeight, PrettyIdentifiedChannel, PrettyIdentifiedClientState,
    PrettyIdentifiedConnection,
};

pub mod batch;
pub mod client;
pub mod compatibility;
pub mod encode;
pub mod estimate;
pub mod fee;
pub mod gas;
pub mod query;
pub mod retry;
pub mod simulate;
pub mod tx;
pub mod types;
pub mod version;
pub mod wait;

/// Defines an upper limit on how large any transaction can be.
/// This upper limit is defined as a fraction relative to the block's
/// maximum bytes. For example, if the fraction is `0.9`, then
/// `max_tx_size` will not be allowed to exceed 0.9 of the
/// maximum block size of any Cosmos SDK network.
///
/// The default fraction we use is `0.9`; anything larger than that
/// would be risky, as transactions might be rejected; a smaller value
/// might be un-necessarily restrictive on the relayer side.
/// The [default max. block size in Tendermint 0.37 is 21MB](tm-37-max).
/// With a fraction of `0.9`, then Hermes will never permit the configuration
/// of `max_tx_size` to exceed ~18.9MB.
///
/// [tm-37-max]: https://github.com/tendermint/tendermint/blob/v0.37.0-rc1/types/params.go#L79
pub const BLOCK_MAX_BYTES_MAX_FRACTION: f64 = 0.9;
pub struct CosmosSdkChain {
    config: CosmosChainConfig,
    tx_config: TxConfig,
    rpc_client: HttpClient,
    grpc_addr: Uri,
    light_client: TmLightClient,
    rt: Arc<TokioRuntime>,
    keybase: KeyRing<Secp256k1KeyPair>,

    /// A cached copy of the account information
    account: Option<Account>,

    tx_monitor_cmd: Option<TxMonitorCmd>,
}

impl CosmosSdkChain {
    /// Get a reference to the configuration for this chain.
    pub fn config(&self) -> &CosmosChainConfig {
        &self.config
    }

    /// A method avoid using ChainConfig::id()
    pub fn chain_id(&self) -> &ChainId {
        &self.config.id
    }

    /// The maximum size of any transaction sent by the relayer to this chain
    fn max_tx_size(&self) -> usize {
        self.config.max_tx_size.into()
    }

    fn key(&self) -> Result<Secp256k1KeyPair, Error> {
        self.keybase()
            .get_key(&self.config.key_name)
            .map_err(Error::key_base)
    }

    /// Fetches the trusting period as a `Duration` from the chain config.
    /// If no trusting period exists in the config, the trusting period is calculated
    /// as two-thirds of the `unbonding_period`.
    fn trusting_period(&self, unbonding_period: Duration) -> Duration {
        self.config
            .trusting_period
            .unwrap_or(2 * unbonding_period / 3)
    }

    /// Performs validation of the relayer's configuration
    /// for a specific chain against the parameters of that chain.
    ///
    /// Currently, validates the following:
    ///     - the configured `max_tx_size` is appropriate
    ///     - the trusting period is greater than zero
    ///     - the trusting period is smaller than the unbonding period
    ///     - the default gas is smaller than the max gas
    ///
    /// Emits a log warning in case any error is encountered and
    /// exits early without doing subsequent validations.
    pub fn validate_params(&self) -> Result<(), Error> {
        let unbonding_period = self.unbonding_period()?;
        let trusting_period = self.trusting_period(unbonding_period);

        // Check that the trusting period is greater than zero
        if trusting_period <= Duration::ZERO {
            return Err(Error::config_validation_trusting_period_smaller_than_zero(
                self.chain_id().clone(),
                trusting_period,
            ));
        }

        // Check that the trusting period is smaller than the unbounding period
        if trusting_period >= unbonding_period {
            return Err(
                Error::config_validation_trusting_period_greater_than_unbonding_period(
                    self.chain_id().clone(),
                    trusting_period,
                    unbonding_period,
                ),
            );
        }

        let max_gas = max_gas_from_config(&self.config);
        let default_gas = default_gas_from_config(&self.config);

        // If the default gas is strictly greater than the max gas and the tx simulation fails,
        // Hermes won't be able to ever submit that tx because the gas amount wanted will be
        // greater than the max gas.
        if default_gas > max_gas {
            return Err(Error::config_validation_default_gas_too_high(
                self.chain_id().clone(),
                default_gas,
                max_gas,
            ));
        }

        // Get the latest height and convert to tendermint Height
        let latest_height = TmHeight::try_from(self.query_chain_latest_height()?.revision_height())
            .map_err(Error::invalid_height)?;

        // Check on the configured max_tx_size against the consensus parameters at latest height
        let result = self
            .block_on(self.rpc_client.consensus_params(latest_height))
            .map_err(|e| {
                Error::config_validation_json_rpc(
                    self.chain_id().clone(),
                    self.config.rpc_addr.to_string(),
                    "/consensus_params".to_string(),
                    e,
                )
            })?;

        let max_bound = result.consensus_params.block.max_bytes;
        let max_allowed = mul_ceil(max_bound, BLOCK_MAX_BYTES_MAX_FRACTION);
        let max_tx_size = BigInt::from(self.max_tx_size());

        if max_tx_size > max_allowed {
            return Err(Error::config_validation_tx_size_out_of_bounds(
                self.chain_id().clone(),
                self.max_tx_size(),
                max_bound,
            ));
        }

        // Check that the configured max gas is lower or equal to the consensus params max gas.
        let consensus_max_gas = result.consensus_params.block.max_gas;

        // If the consensus max gas is < 0, we don't need to perform the check.
        if consensus_max_gas >= 0 {
            let consensus_max_gas: u64 = consensus_max_gas
                .try_into()
                .expect("cannot over or underflow because it is positive");

            let max_gas = max_gas_from_config(&self.config);

            if max_gas > consensus_max_gas {
                return Err(Error::config_validation_max_gas_too_high(
                    self.chain_id().clone(),
                    max_gas,
                    result.consensus_params.block.max_gas,
                ));
            }
        }

        let gas_multiplier = gas_multiplier_from_config(&self.config);

        if gas_multiplier < 1.1 {
            return Err(Error::config_validation_gas_multiplier_low(
                self.chain_id().clone(),
                gas_multiplier,
            ));
        }

        Ok(())
    }

    fn init_event_monitor(&mut self) -> Result<TxMonitorCmd, Error> {
        crate::time!("init_event_monitor");

        let (mut event_monitor, monitor_tx) = EventMonitor::new(
            self.config.id.clone(),
            self.config.websocket_addr.clone(),
            self.rt.clone(),
        )
        .map_err(Error::event_monitor)?;

        event_monitor
            .init_subscriptions()
            .map_err(Error::event_monitor)?;

        thread::spawn(move || event_monitor.run());

        Ok(monitor_tx)
    }

    /// Query the chain staking parameters
    pub fn query_staking_params(&self) -> Result<StakingParams, Error> {
        crate::time!("query_staking_params");
        crate::telemetry!(query, self.chain_id(), "query_staking_params");

        let mut client = self
            .block_on(
                ibc_proto::cosmos::staking::v1beta1::query_client::QueryClient::connect(
                    self.grpc_addr.clone(),
                ),
            )
            .map_err(Error::grpc_transport)?;

        let request =
            tonic::Request::new(ibc_proto::cosmos::staking::v1beta1::QueryParamsRequest {});

        let response = self
            .block_on(client.params(request))
            .map_err(Error::grpc_status)?;

        let params = response
            .into_inner()
            .params
            .ok_or_else(|| Error::grpc_response_param("no staking params".to_string()))?;

        Ok(params)
    }

    /// Query the node for its configuration parameters.
    ///
    /// ### Note: This query endpoint was introduced in SDK v0.46.3/v0.45.10. Not available before that.
    ///
    /// Returns:
    ///     - `Ok(Some(..))` if the query was successful.
    ///     - `Ok(None) in case the query endpoint is not available.
    ///     - `Err` for any other error.
    pub fn query_config_params(&self) -> Result<Option<ConfigResponse>, Error> {
        crate::time!("query_config_params");
<<<<<<< HEAD
        crate::telemetry!(query, self.chain_id(), "query_config_params");
=======
        crate::telemetry!(query, self.id(), "query_config_params");
>>>>>>> 061f14f1

        // Helper function to diagnose if the node config query is unimplemented
        // by matching on the error details.
        fn is_unimplemented_node_query(err_status: &tonic::Status) -> bool {
            if err_status.code() != tonic::Code::Unimplemented {
                return false;
            }

            err_status
                .message()
                .contains("unknown service cosmos.base.node.v1beta1.Service")
        }

        let mut client = self
            .block_on(
                ibc_proto::cosmos::base::node::v1beta1::service_client::ServiceClient::connect(
                    self.grpc_addr.clone(),
                ),
            )
            .map_err(Error::grpc_transport)?;

        let request = tonic::Request::new(ibc_proto::cosmos::base::node::v1beta1::ConfigRequest {});

        match self.block_on(client.config(request)) {
            Ok(response) => {
                let params = response.into_inner();

                Ok(Some(params))
            }
            Err(e) => {
                if is_unimplemented_node_query(&e) {
                    Ok(None)
                } else {
                    Err(Error::grpc_status(e))
                }
            }
        }
    }

    /// The minimum gas price that this node accepts
    pub fn min_gas_price(&self) -> Result<Vec<GasPrice>, Error> {
        crate::time!("min_gas_price");

        let min_gas_price: Vec<GasPrice> =
            self.query_config_params()?.map_or(vec![], |cfg_response| {
                parse_gas_prices(cfg_response.minimum_gas_price)
            });

        Ok(min_gas_price)
    }

    /// The unbonding period of this chain
    pub fn unbonding_period(&self) -> Result<Duration, Error> {
        crate::time!("unbonding_period");

        let unbonding_time = self.query_staking_params()?.unbonding_time.ok_or_else(|| {
            Error::grpc_response_param("no unbonding time in staking params".to_string())
        })?;

        Ok(Duration::new(
            unbonding_time.seconds as u64,
            unbonding_time.nanos as u32,
        ))
    }

    /// The number of historical entries kept by this chain
    pub fn historical_entries(&self) -> Result<u32, Error> {
        crate::time!("historical_entries");

        self.query_staking_params().map(|p| p.historical_entries)
    }

    /// Run a future to completion on the Tokio runtime.
    fn block_on<F: Future>(&self, f: F) -> F::Output {
        crate::time!("block_on");
        self.rt.block_on(f)
    }

    fn query(
        &self,
        data: impl Into<Path>,
        height_query: QueryHeight,
        prove: bool,
    ) -> Result<QueryResponse, Error> {
        crate::time!("query");

        let path = IBC_QUERY_PATH.into();

        let height = TmHeight::try_from(height_query)?;

        let data = data.into();
        if !data.is_provable() & prove {
            return Err(Error::private_store());
        }

        let response = self.block_on(abci_query(
            &self.rpc_client,
            &self.config.rpc_addr,
            path,
            data.to_string(),
            height,
            prove,
        ))?;

        // TODO - Verify response proof, if requested.
        if prove {}

        Ok(response)
    }

    /// Perform an ABCI query against the client upgrade sub-store.
    ///
    /// The data is returned in its raw format `Vec<u8>`, and is either the
    /// client state (if the target path is [`UpgradedClientState`]), or the
    /// client consensus state ([`UpgradedClientConsensusState`]).
    ///
    /// Note: This is a special query in that it will only succeed if the chain
    /// is halted after reaching the height proposed in a successful governance
    /// proposal to upgrade the chain. In this scenario, let P be the height at
    /// which the chain is planned to upgrade. We assume that the chain is
    /// halted at height P. Tendermint will be at height P (as reported by the
    /// /status RPC query), but the application will be at height P-1 (as
    /// reported by the /abci_info RPC query).
    ///
    /// Therefore, `query_height` needs to be P-1. However, the path specified
    /// in `query_data` needs to be constructed with height `P`, as this is how
    /// the chain will have stored it in its upgrade sub-store.
    fn query_client_upgrade_state(
        &self,
        query_data: ClientUpgradePath,
        query_height: ICSHeight,
    ) -> Result<(Vec<u8>, MerkleProof), Error> {
        let path = SDK_UPGRADE_QUERY_PATH.into();

        let response: QueryResponse = self.block_on(abci_query(
            &self.rpc_client,
            &self.config.rpc_addr,
            path,
            Path::Upgrade(query_data).to_string(),
            TmHeight::try_from(query_height.revision_height()).map_err(Error::invalid_height)?,
            true,
        ))?;

        let proof = response.proof.ok_or_else(Error::empty_response_proof)?;

        Ok((response.value, proof))
    }

    /// Query the chain status via an RPC query.
    ///
    /// Returns an error if the node is still syncing and has not caught up,
    /// ie. if `sync_info.catching_up` is `true`.
    fn chain_status(&self) -> Result<status::Response, Error> {
        crate::time!("chain_status");
        crate::telemetry!(query, self.chain_id(), "status");

        let status = self
            .block_on(self.rpc_client.status())
            .map_err(|e| Error::rpc(self.config.rpc_addr.clone(), e))?;

        if status.sync_info.catching_up {
            return Err(Error::chain_not_caught_up(
                self.config.rpc_addr.to_string(),
                self.config().id.clone(),
            ));
        }

        Ok(status)
    }

    /// Query the chain's latest height
    pub fn query_chain_latest_height(&self) -> Result<ICSHeight, Error> {
        crate::time!("query_latest_height");
        crate::telemetry!(query, self.chain_id(), "query_latest_height");

        let status = self.rt.block_on(query_status(
            self.chain_id(),
            &self.rpc_client,
            &self.config.rpc_addr,
        ))?;

        Ok(status.height)
    }

    #[instrument(
        name = "send_messages_and_wait_commit",
        level = "error",
        skip_all,
        fields(
            chain = %self.chain_id(),
            tracking_id = %tracked_msgs.tracking_id()
        ),
    )]
    async fn do_send_messages_and_wait_commit(
        &mut self,
        tracked_msgs: TrackedMsgs,
    ) -> Result<Vec<IbcEventWithHeight>, Error> {
        crate::time!("send_messages_and_wait_commit");

        let proto_msgs = tracked_msgs.msgs;

        let key_pair = self.key()?;
        let key_account = key_pair.account();

        let account =
            get_or_fetch_account(&self.grpc_addr, &key_account, &mut self.account).await?;

        if self.config.sequential_batch_tx {
            sequential_send_batched_messages_and_wait_commit(
                &self.tx_config,
                self.config.max_msg_num,
                self.config.max_tx_size,
                &key_pair,
                account,
                &self.config.memo_prefix,
                proto_msgs,
            )
            .await
        } else {
            send_batched_messages_and_wait_commit(
                &self.tx_config,
                self.config.max_msg_num,
                self.config.max_tx_size,
                &key_pair,
                account,
                &self.config.memo_prefix,
                proto_msgs,
            )
            .await
        }
    }

    #[instrument(
        name = "send_messages_and_wait_check_tx",
        level = "error",
        skip_all,
        fields(
            chain = %self.chain_id(),
            tracking_id = %tracked_msgs.tracking_id()
        ),
    )]
    async fn do_send_messages_and_wait_check_tx(
        &mut self,
        tracked_msgs: TrackedMsgs,
    ) -> Result<Vec<Response>, Error> {
        crate::time!("send_messages_and_wait_check_tx");

        let proto_msgs = tracked_msgs.msgs;

        let key_pair = self.key()?;
        let key_account = key_pair.account();

        let account =
            get_or_fetch_account(&self.grpc_addr, &key_account, &mut self.account).await?;

        send_batched_messages_and_wait_check_tx(
            &self.tx_config,
            self.config.max_msg_num,
            self.config.max_tx_size,
            &key_pair,
            account,
            &self.config.memo_prefix,
            proto_msgs,
        )
        .await
    }

    fn query_packet_from_block(
        &self,
        request: &QueryPacketEventDataRequest,
        seqs: &[Sequence],
        block_height: &ICSHeight,
    ) -> Result<(Vec<IbcEventWithHeight>, Vec<IbcEventWithHeight>), Error> {
        crate::time!("query_block: query block packet events");
        crate::telemetry!(query, self.chain_id(), "query_block");

        let mut begin_block_events = vec![];
        let mut end_block_events = vec![];

        let tm_height =
            tendermint::block::Height::try_from(block_height.revision_height()).unwrap();

        let response = self
            .block_on(self.rpc_client.block_results(tm_height))
            .map_err(|e| Error::rpc(self.config.rpc_addr.clone(), e))?;

        let response_height = ICSHeight::new(self.chain_id().version(), u64::from(response.height))
            .map_err(|_| Error::invalid_height_no_source())?;

        begin_block_events.append(
            &mut response
                .begin_block_events
                .unwrap_or_default()
                .into_iter()
                .filter_map(|ev| filter_matching_event(ev, request, seqs))
                .map(|ev| IbcEventWithHeight::new(ev, response_height))
                .collect(),
        );

        end_block_events.append(
            &mut response
                .end_block_events
                .unwrap_or_default()
                .into_iter()
                .filter_map(|ev| filter_matching_event(ev, request, seqs))
                .map(|ev| IbcEventWithHeight::new(ev, response_height))
                .collect(),
        );

        Ok((begin_block_events, end_block_events))
    }

    fn query_packets_from_blocks(
        &self,
        request: &QueryPacketEventDataRequest,
    ) -> Result<(Vec<IbcEventWithHeight>, Vec<IbcEventWithHeight>), Error> {
        crate::time!("query_blocks: query block packet events");
        crate::telemetry!(query, self.chain_id(), "query_blocks");

        let mut begin_block_events = vec![];
        let mut end_block_events = vec![];

        for seq in request.sequences.iter().copied() {
            let response = self
                .block_on(self.rpc_client.block_search(
                    packet_query(request, seq),
                    // We only need the first page
                    1,
                    // There should only be a single match for this query, but due to
                    // the fact that the indexer treat the query as a disjunction over
                    // all events in a block rather than a conjunction over a single event,
                    // we may end up with partial matches and therefore have to account for
                    // that by fetching multiple results and filter it down after the fact.
                    // In the worst case we get N blocks where N is the number of channels,
                    // but 10 seems to work well enough in practice while keeping the response
                    // size, and therefore pressure on the node, fairly low.
                    10,
                    // We could pick either ordering here, since matching blocks may be at pretty
                    // much any height relative to the target blocks, so we went with most recent
                    // blocks first.
                    Order::Descending,
                ))
                .map_err(|e| Error::rpc(self.config.rpc_addr.clone(), e))?;

            for block in response.blocks.into_iter().map(|response| response.block) {
                let response_height =
                    ICSHeight::new(self.chain_id().version(), u64::from(block.header.height))
                        .map_err(|_| Error::invalid_height_no_source())?;

                if let QueryHeight::Specific(query_height) = request.height.get() {
                    if response_height > query_height {
                        continue;
                    }
                }

                // `query_packet_from_block` retrieves the begin and end block events
                // and filter them to retain only those matching the query
                let (new_begin_block_events, new_end_block_events) =
                    self.query_packet_from_block(request, &[seq], &response_height)?;

                begin_block_events.extend(new_begin_block_events);
                end_block_events.extend(new_end_block_events);
            }
        }

        Ok((begin_block_events, end_block_events))
    }
}

impl ChainEndpoint for CosmosSdkChain {
    type LightBlock = TmLightBlock;
    type Header = TmHeader;
    type ConsensusState = TMConsensusState;
    type ClientState = TmClientState;
    type SigningKeyPair = Secp256k1KeyPair;

    fn bootstrap(config: ChainConfig, rt: Arc<TokioRuntime>) -> Result<Self, Error> {
        let config = config.downcast_cosmos();
        let rpc_client = HttpClient::new(config.rpc_addr.clone())
            .map_err(|e| Error::rpc(config.rpc_addr.clone(), e))?;

        let light_client = rt.block_on(init_light_client(&rpc_client, &config))?;

        // Initialize key store and load key
        let keybase =
            KeyRing::new_secp256k1(config.key_store_type, &config.account_prefix, &config.id)
                .map_err(Error::key_base)?;

        let grpc_addr = Uri::from_str(&config.grpc_addr.to_string())
            .map_err(|e| Error::invalid_uri(config.grpc_addr.to_string(), e))?;

        let tx_config = TxConfig::try_from(&config)?;

        // Retrieve the version specification of this chain

        let chain = Self {
            config,
            rpc_client,
            grpc_addr,
            light_client,
            rt,
            keybase,
            tx_config,
            account: None,
            tx_monitor_cmd: None,
        };

        Ok(chain)
    }

    fn shutdown(self) -> Result<(), Error> {
        if let Some(monitor_tx) = self.tx_monitor_cmd {
            monitor_tx.shutdown().map_err(Error::event_monitor)?;
        }

        Ok(())
    }

    fn keybase(&self) -> &KeyRing<Self::SigningKeyPair> {
        &self.keybase
    }

    fn keybase_mut(&mut self) -> &mut KeyRing<Self::SigningKeyPair> {
        &mut self.keybase
    }

    fn subscribe(&mut self) -> Result<Subscription, Error> {
        let tx_monitor_cmd = match &self.tx_monitor_cmd {
            Some(tx_monitor_cmd) => tx_monitor_cmd,
            None => {
                let tx_monitor_cmd = self.init_event_monitor()?;
                self.tx_monitor_cmd = Some(tx_monitor_cmd);
                self.tx_monitor_cmd.as_ref().unwrap()
            }
        };

        let subscription = tx_monitor_cmd.subscribe().map_err(Error::event_monitor)?;
        Ok(subscription)
    }

    /// Does multiple RPC calls to the full node, to check for
    /// reachability and some basic APIs are available.
    ///
    /// Currently this checks that:
    ///     - the node responds OK to `/health` RPC call;
    ///     - the node has transaction indexing enabled;
    ///     - the SDK & IBC versions are supported;
    ///
    /// Emits a log warning in case anything is amiss.
    /// Exits early if any health check fails, without doing any
    /// further checks.
    fn health_check(&self) -> Result<HealthCheck, Error> {
        if let Err(e) = do_health_check(self) {
            warn!("Health checkup for chain '{}' failed", self.chain_id());
            warn!("    Reason: {}", e.detail());
            warn!("    Some Hermes features may not work in this mode!");

            return Ok(HealthCheck::Unhealthy(Box::new(e)));
        }

        if let Err(e) = self.validate_params() {
            warn!(
                "Hermes might be misconfigured for chain '{}'",
                self.chain_id()
            );
            warn!("    Reason: {}", e.detail());
            warn!("    Some Hermes features may not work in this mode!");

            return Ok(HealthCheck::Unhealthy(Box::new(e)));
        }

        Ok(HealthCheck::Healthy)
    }

    /// Fetch a header from the chain at the given height and verify it.
    fn verify_header(
        &mut self,
        trusted: ICSHeight,
        target: ICSHeight,
        client_state: &AnyClientState,
    ) -> Result<Self::LightBlock, Error> {
        self.light_client
            .verify(trusted, target, client_state)
            .map(|v| v.target)
    }

    /// Given a client update event that includes the header used in a client update,
    /// look for misbehaviour by fetching a header at same or latest height.
    fn check_misbehaviour(
        &mut self,
        update: &UpdateClient,
        client_state: &AnyClientState,
    ) -> Result<Option<MisbehaviourEvidence>, Error> {
        self.light_client.check_misbehaviour(update, client_state)
    }

    // Queries

    /// Send one or more transactions that include all the specified messages.
    /// The `proto_msgs` are split in transactions such they don't exceed the configured maximum
    /// number of messages per transaction and the maximum transaction size.
    /// Then `send_tx()` is called with each Tx. `send_tx()` determines the fee based on the
    /// on-chain simulation and if this exceeds the maximum gas specified in the configuration file
    /// then it returns error.
    /// TODO - more work is required here for a smarter split maybe iteratively accumulating/ evaluating
    /// msgs in a Tx until any of the max size, max num msgs, max fee are exceeded.
    fn send_messages_and_wait_commit(
        &mut self,
        tracked_msgs: TrackedMsgs,
    ) -> Result<Vec<IbcEventWithHeight>, Error> {
        let runtime = self.rt.clone();

        runtime.block_on(self.do_send_messages_and_wait_commit(tracked_msgs))
    }

    fn send_messages_and_wait_check_tx(
        &mut self,
        tracked_msgs: TrackedMsgs,
    ) -> Result<Vec<Response>, Error> {
        let runtime = self.rt.clone();

        runtime.block_on(self.do_send_messages_and_wait_check_tx(tracked_msgs))
    }

    /// Get the account for the signer
    fn get_signer(&self) -> Result<Signer, Error> {
        crate::time!("get_signer");

        // Get the key from key seed file
        let key_pair = self.key()?;

        let signer = key_pair_to_signer(&key_pair)?;

        Ok(signer)
    }

    /// Get the chain configuration
    fn config(&self) -> ChainConfig {
        ChainConfig::Cosmos(self.config.clone())
    }

    fn ibc_version(&self) -> Result<Option<semver::Version>, Error> {
        let version_specs = self.block_on(fetch_version_specs(self.chain_id(), &self.grpc_addr))?;
        Ok(version_specs.ibc_go)
    }

    fn query_balance(&self, key_name: Option<&str>, denom: Option<&str>) -> Result<Balance, Error> {
        // If a key_name is given, extract the account hash.
        // Else retrieve the account from the configuration file.
        let key = match key_name {
            Some(key_name) => self.keybase().get_key(key_name).map_err(Error::key_base)?,
            None => self.key()?,
        };
        let account = key.account();

        let denom = denom.unwrap_or(&self.config.gas_price.denom);
        let balance = self.block_on(query_balance(&self.grpc_addr, &account, denom))?;

        Ok(balance)
    }

    fn query_all_balances(&self, key_name: Option<&str>) -> Result<Vec<Balance>, Error> {
        // If a key_name is given, extract the account hash.
        // Else retrieve the account from the configuration file.
        let key = match key_name {
            Some(key_name) => self.keybase().get_key(key_name).map_err(Error::key_base)?,
            None => self.key()?,
        };
        let account = key.account();

        let balance = self.block_on(query_all_balances(&self.grpc_addr, &account))?;

        Ok(balance)
    }

    fn query_denom_trace(&self, hash: String) -> Result<DenomTrace, Error> {
        let denom_trace = self.block_on(query_denom_trace(&self.grpc_addr, &hash))?;

        Ok(denom_trace)
    }

    fn query_commitment_prefix(&self) -> Result<CommitmentPrefix, Error> {
        crate::time!("query_commitment_prefix");
        crate::telemetry!(query, self.chain_id(), "query_commitment_prefix");

        // TODO - do a real chain query
        CommitmentPrefix::try_from(self.config.store_prefix.as_bytes().to_vec())
            .map_err(|_| Error::ics02(ClientError::empty_prefix()))
    }

    /// Query the application status
    fn query_application_status(&self) -> Result<ChainStatus, Error> {
        crate::time!("query_application_status");
        crate::telemetry!(query, self.chain_id(), "query_application_status");

        // We cannot rely on `/status` endpoint to provide details about the latest block.
        // Instead, we need to pull block height via `/abci_info` and then fetch block
        // metadata at the given height via `/blockchain` endpoint.
        let abci_info = self
            .block_on(self.rpc_client.abci_info())
            .map_err(|e| Error::rpc(self.config.rpc_addr.clone(), e))?;

        // Query `/blockchain` endpoint to pull the block metadata corresponding to
        // the latest block that the application committed.
        // TODO: Replace this query with `/header`, once it's available.
        //  https://github.com/informalsystems/tendermint-rs/pull/1101
        let blocks = self
            .block_on(
                self.rpc_client
                    .blockchain(abci_info.last_block_height, abci_info.last_block_height),
            )
            .map_err(|e| Error::rpc(self.config.rpc_addr.clone(), e))?
            .block_metas;

        return if let Some(latest_app_block) = blocks.first() {
            let height = ICSHeight::new(
                ChainId::chain_version(latest_app_block.header.chain_id.as_str()),
                u64::from(abci_info.last_block_height),
            )
            .map_err(|_| Error::invalid_height_no_source())?;
            let timestamp = latest_app_block.header.time.into();

            Ok(ChainStatus { height, timestamp })
        } else {
            // The `/blockchain` query failed to return the header we wanted
            Err(Error::query(
                "/blockchain endpoint for latest app. block".to_owned(),
            ))
        };
    }

    fn query_clients(
        &self,
        request: QueryClientStatesRequest,
    ) -> Result<Vec<IdentifiedAnyClientState>, Error> {
        crate::time!("query_clients");
        crate::telemetry!(query, self.chain_id(), "query_clients");

        let mut client = self
            .block_on(
                ibc_proto::ibc::core::client::v1::query_client::QueryClient::connect(
                    self.grpc_addr.clone(),
                ),
            )
            .map_err(Error::grpc_transport)?;

        let request = tonic::Request::new(request.into());
        let response = self
            .block_on(client.client_states(request))
            .map_err(Error::grpc_status)?
            .into_inner();

        // Deserialize into domain type
        let mut clients: Vec<IdentifiedAnyClientState> = response
            .client_states
            .into_iter()
            .filter_map(|cs| {
                IdentifiedAnyClientState::try_from(cs.clone())
                    .map_err(|e| {
                        warn!(
                            "failed to parse client state {}. Error: {}",
                            PrettyIdentifiedClientState(&cs),
                            e
                        )
                    })
                    .ok()
            })
            .collect();

        // Sort by client identifier counter
        clients.sort_by_cached_key(|c| client_id_suffix(&c.client_id).unwrap_or(0));

        Ok(clients)
    }

    fn query_client_state(
        &self,
        request: QueryClientStateRequest,
        include_proof: IncludeProof,
    ) -> Result<(AnyClientState, Option<MerkleProof>), Error> {
        crate::time!("query_client_state");
        crate::telemetry!(query, self.chain_id(), "query_client_state");

        let res = self.query(
            ClientStatePath(request.client_id.clone()),
            request.height,
            matches!(include_proof, IncludeProof::Yes),
        )?;
        let client_state = AnyClientState::decode_vec(&res.value).map_err(Error::decode)?;

        match include_proof {
            IncludeProof::Yes => {
                let proof = res.proof.ok_or_else(Error::empty_response_proof)?;
                Ok((client_state, Some(proof)))
            }
            IncludeProof::No => Ok((client_state, None)),
        }
    }

    fn query_upgraded_client_state(
        &self,
        request: QueryUpgradedClientStateRequest,
    ) -> Result<(AnyClientState, MerkleProof), Error> {
        crate::time!("query_upgraded_client_state");
        crate::telemetry!(query, self.chain_id(), "query_upgraded_client_state");

        // Query for the value and the proof.
        let upgrade_height = request.upgrade_height;
        let query_height = upgrade_height
            .decrement()
            .map_err(|_| Error::invalid_height_no_source())?;

        let (upgraded_client_state_raw, proof) = self.query_client_upgrade_state(
            ClientUpgradePath::UpgradedClientState(upgrade_height.revision_height()),
            query_height,
        )?;

        let client_state = AnyClientState::decode_vec(&upgraded_client_state_raw)
            .map_err(Error::conversion_from_any)?;

        Ok((client_state, proof))
    }

    fn query_upgraded_consensus_state(
        &self,
        request: QueryUpgradedConsensusStateRequest,
    ) -> Result<(AnyConsensusState, MerkleProof), Error> {
        crate::time!("query_upgraded_consensus_state");
        crate::telemetry!(query, self.chain_id(), "query_upgraded_consensus_state");

        let upgrade_height = request.upgrade_height;
        let query_height = upgrade_height
            .decrement()
            .map_err(|_| Error::invalid_height_no_source())?;

        // Fetch the consensus state and its proof.
        let (upgraded_consensus_state_raw, proof) = self.query_client_upgrade_state(
            ClientUpgradePath::UpgradedClientConsensusState(upgrade_height.revision_height()),
            query_height,
        )?;

        let consensus_state = AnyConsensusState::decode_vec(&upgraded_consensus_state_raw)
            .map_err(Error::conversion_from_any)?;

        Ok((consensus_state, proof))
    }

    /// Performs a query to retrieve the identifiers of all connections.
    fn query_consensus_states(
        &self,
        request: QueryConsensusStatesRequest,
    ) -> Result<Vec<AnyConsensusStateWithHeight>, Error> {
        crate::time!("query_consensus_states");
        crate::telemetry!(query, self.chain_id(), "query_consensus_states");

        let mut client = self
            .block_on(
                ibc_proto::ibc::core::client::v1::query_client::QueryClient::connect(
                    self.grpc_addr.clone(),
                ),
            )
            .map_err(Error::grpc_transport)?;

        let request = tonic::Request::new(request.into());
        let response = self
            .block_on(client.consensus_states(request))
            .map_err(Error::grpc_status)?
            .into_inner();

        let mut consensus_states: Vec<AnyConsensusStateWithHeight> = response
            .consensus_states
            .into_iter()
            .filter_map(|cs| {
                TryFrom::try_from(cs.clone())
                    .map_err(|e| {
                        warn!(
                            "failed to parse consensus state {}. Error: {}",
                            PrettyConsensusStateWithHeight(&cs),
                            e
                        )
                    })
                    .ok()
            })
            .collect();
        consensus_states.sort_by(|a, b| a.height.cmp(&b.height));
        consensus_states.reverse();
        Ok(consensus_states)
    }

    fn query_consensus_state(
        &self,
        request: QueryConsensusStateRequest,
        include_proof: IncludeProof,
    ) -> Result<(AnyConsensusState, Option<MerkleProof>), Error> {
        crate::time!("query_consensus_state");
        crate::telemetry!(query, self.chain_id(), "query_consensus_state");

        let res = self.query(
            ClientConsensusStatePath {
                client_id: request.client_id.clone(),
                epoch: request.consensus_height.revision_number(),
                height: request.consensus_height.revision_height(),
            },
            request.query_height,
            matches!(include_proof, IncludeProof::Yes),
        )?;

        let consensus_state = AnyConsensusState::decode_vec(&res.value).map_err(Error::decode)?;

        if !matches!(consensus_state, AnyConsensusState::Tendermint(_)) {
            return Err(Error::consensus_state_type_mismatch(
                ClientType::Tendermint,
                consensus_state.client_type(),
            ));
        }

        match include_proof {
            IncludeProof::Yes => {
                let proof = res.proof.ok_or_else(Error::empty_response_proof)?;
                Ok((consensus_state, Some(proof)))
            }
            IncludeProof::No => Ok((consensus_state, None)),
        }
    }

    fn query_client_connections(
        &self,
        request: QueryClientConnectionsRequest,
    ) -> Result<Vec<ConnectionId>, Error> {
        crate::time!("query_client_connections");
        crate::telemetry!(query, self.chain_id(), "query_client_connections");

        let mut client = self
            .block_on(
                ibc_proto::ibc::core::connection::v1::query_client::QueryClient::connect(
                    self.grpc_addr.clone(),
                ),
            )
            .map_err(Error::grpc_transport)?;

        let request = tonic::Request::new(request.into());

        let response = match self.block_on(client.client_connections(request)) {
            Ok(res) => res.into_inner(),
            Err(e) if e.code() == tonic::Code::NotFound => return Ok(vec![]),
            Err(e) => return Err(Error::grpc_status(e)),
        };

        let ids = response
            .connection_paths
            .iter()
            .filter_map(|id| {
                ConnectionId::from_str(id)
                    .map_err(|e| warn!("connection with ID {} failed parsing. Error: {}", id, e))
                    .ok()
            })
            .collect();

        Ok(ids)
    }

    fn query_connections(
        &self,
        request: QueryConnectionsRequest,
    ) -> Result<Vec<IdentifiedConnectionEnd>, Error> {
        crate::time!("query_connections");
        crate::telemetry!(query, self.chain_id(), "query_connections");

        let mut client = self
            .block_on(
                ibc_proto::ibc::core::connection::v1::query_client::QueryClient::connect(
                    self.grpc_addr.clone(),
                ),
            )
            .map_err(Error::grpc_transport)?;

        let request = tonic::Request::new(request.into());

        let response = self
            .block_on(client.connections(request))
            .map_err(Error::grpc_status)?
            .into_inner();

        let connections = response
            .connections
            .into_iter()
            .filter_map(|co| {
                IdentifiedConnectionEnd::try_from(co.clone())
                    .map_err(|e| {
                        warn!(
                            "connection with ID {} failed parsing. Error: {}",
                            PrettyIdentifiedConnection(&co),
                            e
                        )
                    })
                    .ok()
            })
            .collect();

        Ok(connections)
    }

    fn query_connection(
        &self,
        request: QueryConnectionRequest,
        include_proof: IncludeProof,
    ) -> Result<(ConnectionEnd, Option<MerkleProof>), Error> {
        crate::time!("query_connection");
        crate::telemetry!(query, self.chain_id(), "query_connection");

        async fn do_query_connection(
            chain: &CosmosSdkChain,
            connection_id: &ConnectionId,
            height_query: QueryHeight,
        ) -> Result<ConnectionEnd, Error> {
            use ibc_proto::ibc::core::connection::v1 as connection;
            use tonic::IntoRequest;

            let mut client =
                connection::query_client::QueryClient::connect(chain.grpc_addr.clone())
                    .await
                    .map_err(Error::grpc_transport)?;

            let mut request = connection::QueryConnectionRequest {
                connection_id: connection_id.to_string(),
            }
            .into_request();

            let height_param = AsciiMetadataValue::try_from(height_query)?;

            request
                .metadata_mut()
                .insert("x-cosmos-block-height", height_param);

            let response = client.connection(request).await.map_err(|e| {
                if e.code() == tonic::Code::NotFound {
                    Error::connection_not_found(connection_id.clone())
                } else {
                    Error::grpc_status(e)
                }
            })?;

            match response.into_inner().connection {
                Some(raw_connection) => {
                    let connection_end = raw_connection.try_into().map_err(Error::ics03)?;

                    Ok(connection_end)
                }
                None => {
                    // When no connection is found, the GRPC call itself should return
                    // the NotFound error code. Nevertheless even if the call is successful,
                    // the connection field may not be present, because in protobuf3
                    // everything is optional.
                    Err(Error::connection_not_found(connection_id.clone()))
                }
            }
        }

        match include_proof {
            IncludeProof::Yes => {
                let res = self.query(
                    ConnectionsPath(request.connection_id.clone()),
                    request.height,
                    true,
                )?;
                let connection_end =
                    ConnectionEnd::decode_vec(&res.value).map_err(Error::decode)?;

                Ok((
                    connection_end,
                    Some(res.proof.ok_or_else(Error::empty_response_proof)?),
                ))
            }
            IncludeProof::No => self
                .block_on(async {
                    do_query_connection(self, &request.connection_id, request.height).await
                })
                .map(|conn_end| (conn_end, None)),
        }
    }

    fn query_connection_channels(
        &self,
        request: QueryConnectionChannelsRequest,
    ) -> Result<Vec<IdentifiedChannelEnd>, Error> {
        crate::time!("query_connection_channels");
        crate::telemetry!(query, self.chain_id(), "query_connection_channels");

        let mut client = self
            .block_on(
                ibc_proto::ibc::core::channel::v1::query_client::QueryClient::connect(
                    self.grpc_addr.clone(),
                ),
            )
            .map_err(Error::grpc_transport)?;

        let request = tonic::Request::new(request.into());

        let response = self
            .block_on(client.connection_channels(request))
            .map_err(Error::grpc_status)?
            .into_inner();

        let channels = response
            .channels
            .into_iter()
            .filter_map(|ch| {
                IdentifiedChannelEnd::try_from(ch.clone())
                    .map_err(|e| {
                        warn!(
                            "channel with ID {} failed parsing. Error: {}",
                            PrettyIdentifiedChannel(&ch),
                            e
                        )
                    })
                    .ok()
            })
            .collect();
        Ok(channels)
    }

    fn query_channels(
        &self,
        request: QueryChannelsRequest,
    ) -> Result<Vec<IdentifiedChannelEnd>, Error> {
        crate::time!("query_channels");
        crate::telemetry!(query, self.chain_id(), "query_channels");

        let mut client = self
            .block_on(
                ibc_proto::ibc::core::channel::v1::query_client::QueryClient::connect(
                    self.grpc_addr.clone(),
                ),
            )
            .map_err(Error::grpc_transport)?;

        let request = tonic::Request::new(request.into());

        let response = self
            .block_on(client.channels(request))
            .map_err(Error::grpc_status)?
            .into_inner();

        let channels = response
            .channels
            .into_iter()
            .filter_map(|ch| {
                IdentifiedChannelEnd::try_from(ch.clone())
                    .map_err(|e| {
                        warn!(
                            "channel with ID {} failed parsing. Error: {}",
                            PrettyIdentifiedChannel(&ch),
                            e
                        )
                    })
                    .ok()
            })
            .collect();
        Ok(channels)
    }

    fn query_channel(
        &self,
        request: QueryChannelRequest,
        include_proof: IncludeProof,
    ) -> Result<(ChannelEnd, Option<MerkleProof>), Error> {
        crate::time!("query_channel");
        crate::telemetry!(query, self.chain_id(), "query_channel");

        let res = self.query(
            ChannelEndsPath(request.port_id, request.channel_id),
            request.height,
            matches!(include_proof, IncludeProof::Yes),
        )?;

        let channel_end = ChannelEnd::decode_vec(&res.value).map_err(Error::decode)?;

        match include_proof {
            IncludeProof::Yes => {
                let proof = res.proof.ok_or_else(Error::empty_response_proof)?;
                Ok((channel_end, Some(proof)))
            }
            IncludeProof::No => Ok((channel_end, None)),
        }
    }

    fn query_channel_client_state(
        &self,
        request: QueryChannelClientStateRequest,
    ) -> Result<Option<IdentifiedAnyClientState>, Error> {
        crate::time!("query_channel_client_state");
        crate::telemetry!(query, self.chain_id(), "query_channel_client_state");

        let mut client = self
            .block_on(
                ibc_proto::ibc::core::channel::v1::query_client::QueryClient::connect(
                    self.grpc_addr.clone(),
                ),
            )
            .map_err(Error::grpc_transport)?;

        let request = tonic::Request::new(request.into());

        let response = self
            .block_on(client.channel_client_state(request))
            .map_err(Error::grpc_status)?
            .into_inner();

        let client_state: Option<IdentifiedAnyClientState> = response
            .identified_client_state
            .map_or_else(|| None, |proto_cs| proto_cs.try_into().ok());

        Ok(client_state)
    }

    fn query_packet_commitment(
        &self,
        request: QueryPacketCommitmentRequest,
        include_proof: IncludeProof,
    ) -> Result<(Vec<u8>, Option<MerkleProof>), Error> {
        let res = self.query(
            CommitmentsPath {
                port_id: request.port_id,
                channel_id: request.channel_id,
                sequence: request.sequence,
            },
            request.height,
            matches!(include_proof, IncludeProof::Yes),
        )?;

        match include_proof {
            IncludeProof::Yes => {
                let proof = res.proof.ok_or_else(Error::empty_response_proof)?;

                Ok((res.value, Some(proof)))
            }
            IncludeProof::No => Ok((res.value, None)),
        }
    }

    /// Queries the packet commitment hashes associated with a channel.
    fn query_packet_commitments(
        &self,
        request: QueryPacketCommitmentsRequest,
    ) -> Result<(Vec<Sequence>, ICSHeight), Error> {
        crate::time!("query_packet_commitments");
        crate::telemetry!(query, self.chain_id(), "query_packet_commitments");

        let mut client = self
            .block_on(
                ibc_proto::ibc::core::channel::v1::query_client::QueryClient::connect(
                    self.grpc_addr.clone(),
                ),
            )
            .map_err(Error::grpc_transport)?;

        let request = tonic::Request::new(request.into());

        let response = self
            .block_on(client.packet_commitments(request))
            .map_err(Error::grpc_status)?
            .into_inner();

        let mut commitment_sequences: Vec<Sequence> = response
            .commitments
            .into_iter()
            .map(|v| v.sequence.into())
            .collect();
        commitment_sequences.sort_unstable();

        let height = response
            .height
            .and_then(|raw_height| raw_height.try_into().ok())
            .ok_or_else(|| Error::grpc_response_param("height".to_string()))?;

        Ok((commitment_sequences, height))
    }

    fn query_packet_receipt(
        &self,
        request: QueryPacketReceiptRequest,
        include_proof: IncludeProof,
    ) -> Result<(Vec<u8>, Option<MerkleProof>), Error> {
        let res = self.query(
            ReceiptsPath {
                port_id: request.port_id,
                channel_id: request.channel_id,
                sequence: request.sequence,
            },
            request.height,
            matches!(include_proof, IncludeProof::Yes),
        )?;

        match include_proof {
            IncludeProof::Yes => {
                let proof = res.proof.ok_or_else(Error::empty_response_proof)?;

                Ok((res.value, Some(proof)))
            }
            IncludeProof::No => Ok((res.value, None)),
        }
    }

    /// Queries the unreceived packet sequences associated with a channel.
    fn query_unreceived_packets(
        &self,
        request: QueryUnreceivedPacketsRequest,
    ) -> Result<Vec<Sequence>, Error> {
        crate::time!("query_unreceived_packets");
        crate::telemetry!(query, self.chain_id(), "query_unreceived_packets");

        let mut client = self
            .block_on(
                ibc_proto::ibc::core::channel::v1::query_client::QueryClient::connect(
                    self.grpc_addr.clone(),
                ),
            )
            .map_err(Error::grpc_transport)?;

        let request = tonic::Request::new(request.into());

        let mut response = self
            .block_on(client.unreceived_packets(request))
            .map_err(Error::grpc_status)?
            .into_inner();

        response.sequences.sort_unstable();
        Ok(response
            .sequences
            .into_iter()
            .map(|seq| seq.into())
            .collect())
    }

    fn query_packet_acknowledgement(
        &self,
        request: QueryPacketAcknowledgementRequest,
        include_proof: IncludeProof,
    ) -> Result<(Vec<u8>, Option<MerkleProof>), Error> {
        let res = self.query(
            AcksPath {
                port_id: request.port_id,
                channel_id: request.channel_id,
                sequence: request.sequence,
            },
            request.height,
            matches!(include_proof, IncludeProof::Yes),
        )?;

        match include_proof {
            IncludeProof::Yes => {
                let proof = res.proof.ok_or_else(Error::empty_response_proof)?;

                Ok((res.value, Some(proof)))
            }
            IncludeProof::No => Ok((res.value, None)),
        }
    }

    /// Queries the packet acknowledgment hashes associated with a channel.
    fn query_packet_acknowledgements(
        &self,
        request: QueryPacketAcknowledgementsRequest,
    ) -> Result<(Vec<Sequence>, ICSHeight), Error> {
        crate::time!("query_packet_acknowledgements");
        crate::telemetry!(query, self.chain_id(), "query_packet_acknowledgements");

        let mut client = self
            .block_on(
                ibc_proto::ibc::core::channel::v1::query_client::QueryClient::connect(
                    self.grpc_addr.clone(),
                ),
            )
            .map_err(Error::grpc_transport)?;

        let request = tonic::Request::new(request.into());

        let response = self
            .block_on(client.packet_acknowledgements(request))
            .map_err(Error::grpc_status)?
            .into_inner();

        let acks_sequences = response
            .acknowledgements
            .into_iter()
            .map(|v| v.sequence.into())
            .collect();

        let height = response
            .height
            .and_then(|raw_height| raw_height.try_into().ok())
            .ok_or_else(|| Error::grpc_response_param("height".to_string()))?;

        Ok((acks_sequences, height))
    }

    /// Queries the unreceived acknowledgements sequences associated with a channel.
    fn query_unreceived_acknowledgements(
        &self,
        request: QueryUnreceivedAcksRequest,
    ) -> Result<Vec<Sequence>, Error> {
        crate::time!("query_unreceived_acknowledgements");
        crate::telemetry!(query, self.chain_id(), "query_unreceived_acknowledgements");

        let mut client = self
            .block_on(
                ibc_proto::ibc::core::channel::v1::query_client::QueryClient::connect(
                    self.grpc_addr.clone(),
                ),
            )
            .map_err(Error::grpc_transport)?;

        let request = tonic::Request::new(request.into());

        let mut response = self
            .block_on(client.unreceived_acks(request))
            .map_err(Error::grpc_status)?
            .into_inner();

        response.sequences.sort_unstable();
        Ok(response
            .sequences
            .into_iter()
            .map(|seq| seq.into())
            .collect())
    }

    fn query_next_sequence_receive(
        &self,
        request: QueryNextSequenceReceiveRequest,
        include_proof: IncludeProof,
    ) -> Result<(Sequence, Option<MerkleProof>), Error> {
        crate::time!("query_next_sequence_receive");
        crate::telemetry!(query, self.chain_id(), "query_next_sequence_receive");

        match include_proof {
            IncludeProof::Yes => {
                let res = self.query(
                    SeqRecvsPath(request.port_id, request.channel_id),
                    request.height,
                    true,
                )?;

                // Note: We expect the return to be a u64 encoded in big-endian. Refer to ibc-go:
                // https://github.com/cosmos/ibc-go/blob/25767f6bdb5bab2c2a116b41d92d753c93e18121/modules/core/04-channel/client/utils/utils.go#L191
                if res.value.len() != 8 {
                    return Err(Error::query("next_sequence_receive".into()));
                }
                let seq: Sequence = Bytes::from(res.value).get_u64().into();

                let proof = res.proof.ok_or_else(Error::empty_response_proof)?;

                Ok((seq, Some(proof)))
            }
            IncludeProof::No => {
                let mut client = self
                    .block_on(
                        ibc_proto::ibc::core::channel::v1::query_client::QueryClient::connect(
                            self.grpc_addr.clone(),
                        ),
                    )
                    .map_err(Error::grpc_transport)?;

                let request = tonic::Request::new(request.into());

                let response = self
                    .block_on(client.next_sequence_receive(request))
                    .map_err(Error::grpc_status)?
                    .into_inner();

                Ok((Sequence::from(response.next_sequence_receive), None))
            }
        }
    }

    /// This function queries transactions for events matching certain criteria.
    /// 1. Client Update request - returns a vector with at most one update client event
    /// 2. Transaction event request - returns all IBC events resulted from a Tx execution
    fn query_txs(&self, request: QueryTxRequest) -> Result<Vec<IbcEventWithHeight>, Error> {
        crate::time!("query_txs");
        crate::telemetry!(query, self.chain_id(), "query_txs");

        self.block_on(query_txs(
            self.chain_id(),
            &self.rpc_client,
            &self.config.rpc_addr,
            request,
        ))
    }

    /// This function queries transactions for packet events matching certain criteria.
    /// It returns at most one packet event for each sequence specified in the request.
    ///    Note - there is no way to format the packet query such that it asks for Tx-es with either
    ///    sequence (the query conditions can only be AND-ed).
    ///    There is a possibility to include "<=" and ">=" conditions but it doesn't work with
    ///    string attributes (sequence is emmitted as a string).
    ///    Therefore, for packets we perform one tx_search for each sequence.
    ///    Alternatively, a single query for all packets could be performed but it would return all
    ///    packets ever sent.
    fn query_packet_events(
        &self,
        mut request: QueryPacketEventDataRequest,
    ) -> Result<Vec<IbcEventWithHeight>, Error> {
        crate::time!("query_packet_events");
        crate::telemetry!(query, self.chain_id(), "query_packet_events");

        match request.height {
            // Usage note: `Qualified::Equal` is currently only used in the call hierarchy involving
            // the CLI methods, namely the CLI for `tx packet-recv` and `tx packet-ack` when the
            // user passes the flag `packet-data-query-height`.
            Qualified::Equal(_) => self.block_on(query_packets_from_block(
                self.chain_id(),
                &self.rpc_client,
                &self.config.rpc_addr,
                &request,
            )),
            Qualified::SmallerEqual(_) => {
                let tx_events = self.block_on(query_packets_from_txs(
                    self.chain_id(),
                    &self.rpc_client,
                    &self.config.rpc_addr,
                    &request,
                ))?;

                let recvd_sequences: Vec<_> = tx_events
                    .iter()
                    .filter_map(|eh| eh.event.packet().map(|p| p.sequence))
                    .collect();

                request
                    .sequences
                    .retain(|seq| !recvd_sequences.contains(seq));

                let (start_block_events, end_block_events) = if !request.sequences.is_empty() {
                    self.query_packets_from_blocks(&request)?
                } else {
                    Default::default()
                };

                trace!("start_block_events {:?}", start_block_events);
                trace!("tx_events {:?}", tx_events);
                trace!("end_block_events {:?}", end_block_events);

                // Events should be ordered in the following fashion,
                // for any two blocks b1, b2 at height h1, h2 with h1 < h2:
                // b1.start_block_events
                // b1.tx_events
                // b1.end_block_events
                // b2.start_block_events
                // b2.tx_events
                // b2.end_block_events
                //
                // As of now, we just sort them by sequence number which should
                // yield a similar result and will revisit this approach in the future.
                let mut events = vec![];
                events.extend(start_block_events);
                events.extend(tx_events);
                events.extend(end_block_events);

                sort_events_by_sequence(&mut events);

                Ok(events)
            }
        }
    }

    fn query_host_consensus_state(
        &self,
        request: QueryHostConsensusStateRequest,
    ) -> Result<Self::ConsensusState, Error> {
        let height = match request.height {
            QueryHeight::Latest => TmHeight::from(0u32),
            QueryHeight::Specific(ibc_height) => {
                TmHeight::try_from(ibc_height.revision_height()).map_err(Error::invalid_height)?
            }
        };

        // TODO(hu55a1n1): use the `/header` RPC endpoint instead when we move to tendermint v0.35.x
        let rpc_call = match height.value() {
            0 => self.rpc_client.latest_block(),
            _ => self.rpc_client.block(height),
        };
        let response = self
            .block_on(rpc_call)
            .map_err(|e| Error::rpc(self.config.rpc_addr.clone(), e))?;
        Ok(response.block.header.into())
    }

    fn build_client_state(
        &self,
        height: ICSHeight,
        settings: ClientSettings,
    ) -> Result<Self::ClientState, Error> {
        let ClientSettings::Tendermint(settings) = settings;
        let unbonding_period = self.unbonding_period()?;
        let trusting_period = settings
            .trusting_period
            .unwrap_or_else(|| self.trusting_period(unbonding_period));

        let proof_specs = self.config.proof_specs.clone().unwrap_or_default();

        // Build the client state.
        TmClientState::new(
            self.chain_id().clone(),
            settings.trust_threshold,
            trusting_period,
            unbonding_period,
            settings.max_clock_drift,
            height,
            proof_specs,
            vec!["upgrade".to_string(), "upgradedIBCState".to_string()],
            AllowUpdate {
                after_expiry: true,
                after_misbehaviour: true,
            },
        )
        .map_err(Error::ics07)
    }

    fn build_consensus_state(
        &self,
        light_block: Self::LightBlock,
    ) -> Result<Self::ConsensusState, Error> {
        crate::time!("build_consensus_state");

        Ok(TMConsensusState::from(light_block.signed_header.header))
    }

    fn build_header(
        &mut self,
        trusted_height: ICSHeight,
        target_height: ICSHeight,
        client_state: &AnyClientState,
    ) -> Result<(Self::Header, Vec<Self::Header>), Error> {
        crate::time!("build_header");

        // Get the light block at target_height from chain.
        let Verified { target, supporting } = self.light_client.header_and_minimal_set(
            trusted_height,
            target_height,
            client_state,
        )?;

        Ok((target, supporting))
    }

    fn maybe_register_counterparty_payee(
        &mut self,
        channel_id: &ChannelId,
        port_id: &PortId,
        counterparty_payee: &Signer,
    ) -> Result<(), Error> {
        let address = self.get_signer()?;
        let key_pair = self.key()?;

        self.rt.block_on(maybe_register_counterparty_payee(
            &self.tx_config,
            &key_pair,
            &mut self.account,
            &self.config.memo_prefix,
            channel_id,
            port_id,
            &address,
            counterparty_payee,
        ))
    }
}

fn sort_events_by_sequence(events: &mut [IbcEventWithHeight]) {
    events.sort_by(|a, b| {
        a.event
            .packet()
            .zip(b.event.packet())
            .map(|(pa, pb)| pa.sequence.cmp(&pb.sequence))
            .unwrap_or(Ordering::Equal)
    });
}

/// Initialize the light client for the given chain using the given HTTP client
/// to fetch the node identifier to be used as peer id in the light client.
async fn init_light_client(
    rpc_client: &HttpClient,
    config: &CosmosChainConfig,
) -> Result<TmLightClient, Error> {
    use tendermint_light_client_verifier::types::PeerId;

    crate::time!("init_light_client");

    let peer_id: PeerId = rpc_client
        .status()
        .await
        .map(|s| s.node_info.id)
        .map_err(|e| Error::rpc(config.rpc_addr.clone(), e))?;

    let light_client = TmLightClient::from_config(config, peer_id)?;

    Ok(light_client)
}

/// Returns the suffix counter for a CosmosSDK client id.
/// Returns `None` if the client identifier is malformed
/// and the suffix could not be parsed.
fn client_id_suffix(client_id: &ClientId) -> Option<u64> {
    client_id
        .as_str()
        .split('-')
        .last()
        .and_then(|e| e.parse::<u64>().ok())
}

/// Performs a health check on a Cosmos chain.
///
/// This health check checks on the following in this order:
/// 1. Checks on the self-reported health endpoint.
/// 2. Checks that the staking module maintains some historical entries such
///    that local header information is stored in the IBC state and thus
///    client proofs that are part of the connection handshake can be verified.
/// 3. Checks that transaction indexing is enabled.
/// 4. Checks that the chain identifier matches the network name.
/// 5. Checks that the underlying SDK and ibc-go versions are compatible.
/// 6. Checks that the `gas_price` parameter in Hermes is >= the `min_gas_price`
///    advertised by the node Hermes is connected to.
fn do_health_check(chain: &CosmosSdkChain) -> Result<(), Error> {
    let chain_id = chain.id();
    let grpc_address = chain.grpc_addr.to_string();
    let rpc_address = chain.config.rpc_addr.to_string();

    chain.block_on(chain.rpc_client.health()).map_err(|e| {
        Error::health_check_json_rpc(
            chain_id.clone(),
            rpc_address.clone(),
            "/health".to_string(),
            e,
        )
    })?;

    if chain.historical_entries()? == 0 {
        return Err(Error::no_historical_entries(chain_id.clone()));
    }

    let status = chain.chain_status()?;

    if status.node_info.other.tx_index != TxIndexStatus::On {
        return Err(Error::tx_indexing_disabled(chain_id.clone()));
    }

    if status.node_info.network.as_str() != chain_id.as_str() {
        // Log the error, continue optimistically
        error!(
            "/status endpoint from chain '{}' reports network identifier to be '{}'. \
            This is usually a sign of misconfiguration, please check your config.toml",
            chain_id, status.node_info.network
        );
    }

    let relayer_gas_price = &chain.config.gas_price;
    let node_min_gas_prices = chain.min_gas_price()?;
    let mut found_matching_denom = false;

    for price in node_min_gas_prices {
        match relayer_gas_price.partial_cmp(&price) {
            Some(Ordering::Less) => return Err(Error::gas_price_too_low(chain_id.clone())),
            Some(_) => {
                found_matching_denom = true;
                break;
            }
            None => continue,
        }
    }

    if !found_matching_denom {
        warn!(
            "Chain '{}' has no minimum gas price value configured for denomination '{}'. \
            This is usually a sign of misconfiguration, please check your config.toml",
            chain_id, relayer_gas_price.denom
        );
    }

    let version_specs = chain.block_on(fetch_version_specs(&chain.config.id, &chain.grpc_addr))?;

    if let Err(diagnostic) = compatibility::run_diagnostic(&version_specs) {
        return Err(Error::sdk_module_version(
            chain_id.clone(),
            grpc_address,
            diagnostic.to_string(),
        ));
    }

    Ok(())
}

#[cfg(test)]
mod tests {
    use ibc_relayer_types::{
        core::{ics02_client::client_type::ClientType, ics24_host::identifier::ClientId},
        mock::client_state::MockClientState,
        mock::header::MockHeader,
        Height,
    };

    use crate::client_state::{AnyClientState, IdentifiedAnyClientState};
    use crate::{chain::cosmos::client_id_suffix, config::GasPrice};

    use super::calculate_fee;

    #[test]
    fn mul_ceil() {
        // Because 0.001 cannot be expressed precisely
        // as a 64-bit floating point number (it is
        // stored as 0.001000000047497451305389404296875),
        // `num_rational::BigRational` will represent it as
        // 1152921504606847/1152921504606846976 instead
        // which will sometimes round up to the next
        // integer in the computations below.
        // This is not a problem for the way we compute the fee
        // and gas adjustment as those are already based on simulated
        // gas which is not 100% precise.
        assert_eq!(super::mul_ceil(300_000, 0.001), 301.into());
        assert_eq!(super::mul_ceil(300_004, 0.001), 301.into());
        assert_eq!(super::mul_ceil(300_040, 0.001), 301.into());
        assert_eq!(super::mul_ceil(300_400, 0.001), 301.into());
        assert_eq!(super::mul_ceil(304_000, 0.001), 305.into());
        assert_eq!(super::mul_ceil(340_000, 0.001), 341.into());
        assert_eq!(super::mul_ceil(340_001, 0.001), 341.into());
    }

    /// Before https://github.com/informalsystems/hermes/pull/1568,
    /// this test would have panic'ed with:
    ///
    /// thread 'chain::cosmos::tests::fee_overflow' panicked at 'attempt to multiply with overflow'
    #[test]
    fn fee_overflow() {
        let gas_amount = 90000000000000_u64;
        let gas_price = GasPrice {
            price: 1000000000000.0,
            denom: "uatom".to_string(),
        };

        let fee = calculate_fee(gas_amount, &gas_price);
        assert_eq!(&fee.amount, "90000000000000000000000000");
    }

    #[test]
    fn sort_clients_id_suffix() {
        let mut clients: Vec<IdentifiedAnyClientState> = vec![
            IdentifiedAnyClientState::new(
                ClientId::new(ClientType::Tendermint, 4).unwrap(),
                AnyClientState::Mock(MockClientState::new(MockHeader::new(
                    Height::new(0, 1).unwrap(),
                ))),
            ),
            IdentifiedAnyClientState::new(
                ClientId::new(ClientType::Tendermint, 1).unwrap(),
                AnyClientState::Mock(MockClientState::new(MockHeader::new(
                    Height::new(0, 1).unwrap(),
                ))),
            ),
            IdentifiedAnyClientState::new(
                ClientId::new(ClientType::Tendermint, 7).unwrap(),
                AnyClientState::Mock(MockClientState::new(MockHeader::new(
                    Height::new(0, 1).unwrap(),
                ))),
            ),
        ];
        clients.sort_by_cached_key(|c| client_id_suffix(&c.client_id).unwrap_or(0));
        assert_eq!(
            client_id_suffix(&clients.first().unwrap().client_id).unwrap(),
            1
        );
        assert_eq!(client_id_suffix(&clients[1].client_id).unwrap(), 4);
        assert_eq!(
            client_id_suffix(&clients.last().unwrap().client_id).unwrap(),
            7
        );
    }
}<|MERGE_RESOLUTION|>--- conflicted
+++ resolved
@@ -78,10 +78,7 @@
 use crate::chain::requests::*;
 use crate::chain::tracking::TrackedMsgs;
 use crate::client_state::{AnyClientState, IdentifiedAnyClientState};
-<<<<<<< HEAD
 use crate::config::cosmos::CosmosChainConfig;
-=======
->>>>>>> 061f14f1
 use crate::config::{parse_gas_prices, ChainConfig, GasPrice};
 use crate::consensus_state::{AnyConsensusState, AnyConsensusStateWithHeight};
 use crate::denom::DenomTrace;
@@ -338,11 +335,7 @@
     ///     - `Err` for any other error.
     pub fn query_config_params(&self) -> Result<Option<ConfigResponse>, Error> {
         crate::time!("query_config_params");
-<<<<<<< HEAD
         crate::telemetry!(query, self.chain_id(), "query_config_params");
-=======
-        crate::telemetry!(query, self.id(), "query_config_params");
->>>>>>> 061f14f1
 
         // Helper function to diagnose if the node config query is unimplemented
         // by matching on the error details.
