[package]
name         = "ibc-relayer"
version      = "0.21.0"
edition      = "2021"
license      = "Apache-2.0"
readme       = "README.md"
keywords     = ["blockchain", "consensus", "cosmos", "ibc", "tendermint"]
repository   = "https://github.com/informalsystems/hermes"
authors      = ["Informal Systems <hello@informal.systems>"]
rust-version = "1.65"
description  = """
    Implementation of an IBC Relayer in Rust, as a library
"""

[package.metadata.docs.rs]
all-features = true

[features]
default   = ["flex-error/std", "flex-error/eyre_tracer"]
profiling = []
telemetry = ["ibc-telemetry"]

[dependencies]
ibc-proto         = { version = "0.24.0" }
ibc-telemetry     = { version = "0.21.0", path = "../telemetry", optional = true }
ibc-relayer-types = { version = "0.21.0", path = "../relayer-types", features = ["mocks"] }

subtle-encoding = "0.5"
humantime-serde = "1.1.1"
serde = "1.0"
serde_derive = "1.0"
thiserror = "1.0.36"
toml = "0.5"
tracing = "0.1.36"
tokio = { version = "1.0", features = ["rt-multi-thread", "time", "sync"] }
serde_json = { version = "1" }
bytes = "1.3.0"
prost = { version = "0.11" }
tonic = { version = "0.8", features = ["tls", "tls-roots"] }
futures = "0.3.25"
crossbeam-channel = "0.5.5"
hex = "0.4"
bitcoin = { version = "0.29.1", features = ["serde"] }
tiny-bip39 = "1.0.0"
hdpath = "0.6.1"
sha2 = "0.10.6"
tiny-keccak = { version = "2.0.2", features = ["keccak"], default-features = false }
ripemd = "0.1.3"
bech32 = "0.9.1"
itertools = "0.10.5"
dirs-next = "2.0.0"
retry = { version = "2.0.0", default-features = false }
async-stream = "0.3.3"
http = "0.2.8"
flex-error = { version = "0.4.4", default-features = false }
signature = "1.6.0"
anyhow = "1.0"
semver = "1.0"
humantime = "2.1.0"
regex = "1.5.5"
moka = "0.9.4"
uuid = { version = "1.2.1", features = ["v4"] }
bs58 = "0.4.0"
digest = "0.10.6"
ed25519 = "1.5.2"
ed25519-dalek = { version = "1.0.1", features = ["serde"] }
ed25519-dalek-bip32 = "0.2.0"
generic-array = "0.14.6"
secp256k1 = { version = "0.24.2", features = ["rand-std"] }
<<<<<<< HEAD
async-trait = "0.1"
reqwest = { version = "0.11", features = ["json"]}
reqwest-middleware = "0.1"
reqwest-retry = "0.1"
eyre = "0.6"
tree_hash_derive = { git = "https://github.com/sigp/lighthouse", rev = "bf533c8e42cc73c35730e285c21df8add0195369" }
tree_hash = { git = "https://github.com/sigp/lighthouse", rev = "bf533c8e42cc73c35730e285c21df8add0195369" }
ethers = { version = "1.0.0", features = ["rustls", "ws"] }
ethers-contract = { version = "1.0.0" }
ethers-providers = { version = "1.0.0" }
ckb-sdk = "2.3.1"
ckb-types = "0.105.1"
ckb-jsonrpc-types = "0.105.1"
jsonrpc-core = "18.0"
=======
strum = { version = "0.24.1", features = ["derive"] }
>>>>>>> 061f14f1

[dependencies.num-bigint]
version = "0.4"
features = ["serde"]

[dependencies.num-rational]
version = "0.4.1"
features = ["num-bigint", "serde"]

[dependencies.tendermint]
version = "0.28.0"
features = ["secp256k1"]

[dependencies.tendermint-rpc]
version = "0.28.0"
features = ["http-client", "websocket-client"]

[dependencies.tendermint-light-client]
version = "0.28.0"
default-features = false
features = ["rpc-client", "secp256k1", "unstable"]

[dependencies.tendermint-light-client-verifier]
version = "0.28.0"
default-features = false

[dev-dependencies]
ibc-relayer-types = { version = "0.21.0", path = "../relayer-types", features = ["mocks"] }
serial_test = "0.9.0"
env_logger = "0.10.0"
tracing-subscriber = { version = "0.3.14", features = ["fmt", "env-filter", "json"] }
test-log = { version = "0.2.10", features = ["trace"] }

# Needed for generating (synthetic) light blocks.
tendermint-testgen = { version = "0.28.0" }<|MERGE_RESOLUTION|>--- conflicted
+++ resolved
@@ -67,7 +67,6 @@
 ed25519-dalek-bip32 = "0.2.0"
 generic-array = "0.14.6"
 secp256k1 = { version = "0.24.2", features = ["rand-std"] }
-<<<<<<< HEAD
 async-trait = "0.1"
 reqwest = { version = "0.11", features = ["json"]}
 reqwest-middleware = "0.1"
@@ -82,9 +81,7 @@
 ckb-types = "0.105.1"
 ckb-jsonrpc-types = "0.105.1"
 jsonrpc-core = "18.0"
-=======
 strum = { version = "0.24.1", features = ["derive"] }
->>>>>>> 061f14f1
 
 [dependencies.num-bigint]
 version = "0.4"
